--- conflicted
+++ resolved
@@ -45,11 +45,7 @@
   "license": "MIT",
   "repository": {
     "type": "git",
-<<<<<<< HEAD
-    "url": "https://github.com/Dsazz/mcp-confluence.git"
-=======
     "url": "git+https://github.com/Dsazz/mcp-confluence.git"
->>>>>>> 6312ec64
   },
   "homepage": "https://github.com/Dsazz/mcp-confluence#readme",
   "bugs": {
