import { BaseToolHandler } from "@core/tools/tool-handler.class";
<<<<<<< HEAD
import type {
  ConfluenceClient,
  GetSpacesResponse,
} from "../../api/index";
=======
import type { ConfluenceClient, GetSpacesResponse } from "../../api/index";
>>>>>>> 6312ec64
import type { GetSpacesParams } from "../tools.types";

export class ConfluenceGetSpacesHandler extends BaseToolHandler<
  GetSpacesParams,
  GetSpacesResponse
> {
  constructor(private confluenceClient: ConfluenceClient) {
    super(
      "confluence",
      "confluence_get_spaces",
      "List user's accessible Confluence spaces",
    );
  }

  protected async execute(params: GetSpacesParams): Promise<GetSpacesResponse> {
    // Validate parameters
    const validatedParams = this.validateParams(params);

    // Call API
    const { spaces, pagination } = await this.confluenceClient.getSpaces({
      type: validatedParams.type,
      limit: validatedParams.limit,
      start: validatedParams.start,
    });

    // Calculate summary statistics
    const summary = {
      total: spaces.length,
      globalSpaces: spaces.filter((space) => space.type === "global").length,
      personalSpaces: spaces.filter((space) => space.type === "personal")
        .length,
    };

    return {
      spaces,
      pagination,
      summary,
    };
  }

  private validateParams(params: GetSpacesParams): GetSpacesParams {
    const validatedParams: GetSpacesParams = {};

    if (params && typeof params === "object") {
      // Validate type parameter
      if (params.type && typeof params.type === "string") {
        if (params.type === "global" || params.type === "personal") {
          validatedParams.type = params.type;
        } else {
          throw new Error(
            `Invalid type parameter: ${params.type}. Must be 'global' or 'personal'`,
          );
        }
      }

      // Validate limit parameter
      if (params.limit !== undefined) {
        if (
          typeof params.limit === "number" &&
          params.limit > 0 &&
          params.limit <= 100
        ) {
          validatedParams.limit = params.limit;
        } else {
          throw new Error(
            "Invalid limit parameter: must be a number between 1 and 100",
          );
        }
      }

      // Validate start parameter
      if (params.start !== undefined) {
        if (typeof params.start === "number" && params.start >= 0) {
          validatedParams.start = params.start;
        } else {
          throw new Error(
            "Invalid start parameter: must be a non-negative number",
          );
        }
      }
    }

    return validatedParams;
  }
}<|MERGE_RESOLUTION|>--- conflicted
+++ resolved
@@ -1,12 +1,5 @@
 import { BaseToolHandler } from "@core/tools/tool-handler.class";
-<<<<<<< HEAD
-import type {
-  ConfluenceClient,
-  GetSpacesResponse,
-} from "../../api/index";
-=======
 import type { ConfluenceClient, GetSpacesResponse } from "../../api/index";
->>>>>>> 6312ec64
 import type { GetSpacesParams } from "../tools.types";
 
 export class ConfluenceGetSpacesHandler extends BaseToolHandler<
