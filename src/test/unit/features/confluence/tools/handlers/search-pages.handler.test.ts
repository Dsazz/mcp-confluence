--- conflicted
+++ resolved
@@ -1,12 +1,6 @@
 import { beforeEach, describe, expect, mock, test } from "bun:test";
-<<<<<<< HEAD
-import type { SearchPagesResponse } from "@features/confluence/api/responses.types";
-import type { ConfluenceClient } from "@features/confluence/api/index";
-import type { SearchPagesParams } from "@features/confluence/tools/tools.types";
-=======
 import type { ConfluenceClient } from "@features/confluence/api/index";
 import type { SearchPagesResponse } from "@features/confluence/api/responses.types";
->>>>>>> 6312ec64
 import { ConfluenceSearchPagesHandler } from "@features/confluence/tools/handlers/search-pages.handler";
 import type { SearchPagesParams } from "@features/confluence/tools/tools.types";
 import { mockRegistry } from "../../../../../__mocks__/index";
@@ -569,17 +563,11 @@
       expect(response.success).toBe(true);
       const data = response.data as SearchPagesResponse;
       expect(data.suggestions).toBeDefined();
-<<<<<<< HEAD
-      expect(data.suggestions?.some((s: string) => s.includes("Use text~\"keyword\" for text search"))).toBe(
-        true,
-      );
-=======
       expect(
         data.suggestions?.some((s: string) =>
           s.includes('Use text~"keyword" for text search'),
         ),
       ).toBe(true);
->>>>>>> 6312ec64
     });
 
     test("should suggest wildcard search for non-wildcard queries", async () => {
@@ -598,15 +586,9 @@
       expect(response.success).toBe(true);
       const data = response.data as SearchPagesResponse;
       expect(data.suggestions).toBeDefined();
-<<<<<<< HEAD
-      expect(data.suggestions?.some((s: string) => s.includes("text~\"search\""))).toBe(
-        true,
-      );
-=======
       expect(
         data.suggestions?.some((s: string) => s.includes('text~"search"')),
       ).toBe(true);
->>>>>>> 6312ec64
     });
 
     test("should suggest fewer keywords for multi-word queries", async () => {
@@ -627,17 +609,11 @@
       expect(response.success).toBe(true);
       const data = response.data as SearchPagesResponse;
       expect(data.suggestions).toBeDefined();
-<<<<<<< HEAD
-      expect(data.suggestions?.some((s: string) => s.includes("title~\"very long search query with many words\""))).toBe(
-        true,
-      );
-=======
       expect(
         data.suggestions?.some((s: string) =>
           s.includes('title~"very long search query with many words"'),
         ),
       ).toBe(true);
->>>>>>> 6312ec64
     });
 
     test("should limit suggestions to 3 items", async () => {
